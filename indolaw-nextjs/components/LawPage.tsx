--- conflicted
+++ resolved
@@ -6,100 +6,20 @@
 import MobileLawPage from "./MobileLawPage";
 
 // TODO(johnamadeo): Fix "Warning: Each child in a list should have a unique "key" prop." problem
-<<<<<<< HEAD
 export default function LawPage(props: { law: LawData }): JSX.Element {
   const border = "2px solid red";
   const navWidth = "400px";
 
-=======
-export default function LawPage(props: {
-  law: LawData,
-}): JSX.Element {
->>>>>>> 87a3732c
   const isMobile = useMediaQuery({ query: "(max-width: 768px)" });
   const { law } = props;
 
   return (
     <div>
       <Head>
-<<<<<<< HEAD
-        <title>
-          UU No. {props.law.metadata.number} Tahun {props.law.metadata.year}
-        </title>
-        <meta name="viewport" content="initial-scale=1.0, width=device-width" />
-      </Head>
-      <div className="table-of-contents-container">
-        <style jsx>{`
-          .table-of-contents-container {
-            height: 100%;
-            overflow: auto;
-            position: fixed;
-            padding: 20px;
-            width: ${navWidth};
-            background-color: ${colorScheme.tray.background};
-          }
-
-          @media screen and (max-width: 768px) {
-            .table-of-contents-container {
-              background-color: ${colorScheme.tray.background};
-              top: 0;
-              height: 60px;
-              overflow: hidden;
-              width: 100vw;
-              z-index: 1;
-            }
-          }
-        `}</style>
-        {isMobile ? <MobileTray law={props.law} /> : <Tray law={props.law} />}
-      </div>
-
-      <div className="law-container">
-        <style jsx>{`
-          .law-container {
-            background-color: ${colorScheme.background};
-            position: absolute;
-            left: ${navWidth};
-            right: 0;
-          }
-
-          .law {
-            margin: 0 auto;
-            width: 768px;
-          }
-
-          @media screen and (max-width: 1224px) {
-            .law {
-              width: auto;
-              padding: 0 24px;
-            }
-          }
-
-          @media screen and (max-width: 768px) {
-            .law-container {
-              position: absolute;
-              top: 60px;
-              left: 0;
-              overflow: scroll;
-              height: calc(100% - 80px);
-              font-size: 14px;
-              // border: ${border};
-            }
-          }
-        `}</style>
-        <div className="law">
-          <Law
-            metadata={props.law.metadata}
-            law={props.law.content}
-            colorScheme={colorScheme}
-          />
-        </div>
-      </div>
-=======
         <title>UU No. {law.metadata.number} Tahun {law.metadata.year}</title>
         <meta name="viewport" content="initial-scale=1.0, width=device-width" />
       </Head>
       {isMobile ? <MobileLawPage law={law} /> : <DesktopLawPage law={law} />}
->>>>>>> 87a3732c
     </div>
   );
 }