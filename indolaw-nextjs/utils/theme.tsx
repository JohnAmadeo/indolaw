--- conflicted
+++ resolved
@@ -23,16 +23,11 @@
 export const darkColors = {
   background: "#1b1c1d",
   text: "#ffffff",
-<<<<<<< HEAD
+  textHover: "#dadada",
   linkText: "#1ecbe1",
   subcontent: { 
     background: "#373d3f" 
   },
-=======
-  textHover: '#dadada',
-  linkText: '#1ecbe1',
-  subcontent: "#373d3f",
->>>>>>> 51085faa
   tray: {
     button: "#ffffff",
     buttonHover: "#bbbbbb",
@@ -42,20 +37,12 @@
 };
 
 export const noColors = {
-<<<<<<< HEAD
   background: "",
   text: "",
   linkText: "",
   subcontent: {
     background: "",
   },
-=======
-  background: '',
-  text: '',
-  textHover: '',
-  linkText: '',
-  subcontent: '',
->>>>>>> 51085faa
   tray: {
     button: "",
     buttonHover: "",
@@ -72,20 +59,13 @@
 };
 
 export interface ColorScheme {
-<<<<<<< HEAD
   background: string;
   text: string;
+  textHover: string;
   linkText: string;
   subcontent: {
     background: string;
   };
-=======
-  background: string,
-  text: string,
-  textHover: string,
-  linkText: string,
-  subcontent: string,
->>>>>>> 51085faa
   tray: {
     button: string;
     buttonHover: string;
