from typing import Any, Dict, List, Optional, Set, Union
from itertools import filterfalse
import re
from os import system, name, path
from colorama import init
from termcolor import colored
import pyperclip

from parser_types import (
    ComplexNode,
    PrimitiveNode,
    Structure,
    PlaintextInListItemScenario
)
from parser_is_start_of_x import (
    BAB_NUMBER_REGEX,
    BAB_NUMBER_WITH_OPEN_QUOTE_CHAR_REGEX,
    BAGIAN_NUMBER_REGEX,
    BAGIAN_NUMBER_WITH_OPEN_QUOTE_CHAR_REGEX,
    CLOSE_QUOTE_CHAR,
    LINE_ENDING_REGEXES,
    LIST_INDEX_DEFINITIONS,
    LIST_INDEX_STRUCTURES,
    OPEN_QUOTE_CHAR,
    PAGE_NUMBER_REGEX,
    PASAL_NUMBER_ALPHANUMERIC_VARIANT_REGEX,
    PASAL_NUMBER_REGEX,
    PASAL_NUMBER_WITH_OPEN_QUOTE_CHAR_REGEX,
    PENJELASAN_LIST_INDEX_DEFINITIONS,
    PENJELASAN_LIST_INDEX_REGEXES,
    PENJELASAN_PASAL_DEMI_PASAL_REGEX,
    START_OF_PERUBAHAN_SECTION_REGEXES,
    is_heading,
    is_start_of_bagian,
    is_start_of_first_list_index,
    is_start_of_list_index_str,
    is_start_of_paragraf,
    is_start_of_pasal,
    is_start_of_penjelasan,
    is_start_of_penjelasan_list_index_str,
    is_start_of_penjelasan_pasal_demi_pasal,
    is_start_of_perubahan_bab,
    is_start_of_perubahan_bagian,
    is_start_of_perubahan_pasal,
    is_start_of_structure,
    is_start_of_unordered_list_index_str,
)
from parser_ui import print_dashed_line, print_line, print_section_header, print_yes_no


def ignore_line(line: str) -> bool:
    """Checks if a line should be ignored during parsing. These lines are usually
    extra decorative content added to a PDF that isn't part of the law itself.
    Examples include page numbers e.g '5 / 23', '- 10 -'

    Args:
        line: string to be checked

    Returns:
        bool: True if line should be ignored, False otherwise

    Examples:
        >>> ignore_line('5 / 23')
        True

        >>> ignore_line('. . .')
        True

        >>> ignore_line('Mengingat bahwa regulasi minuman beralkohol...')
        False
    """
    # end of page
    if ". . ." in line:
        return True
    elif "www.hukumonline.com" in line:
        return True
    elif re.match(PAGE_NUMBER_REGEX, line.rstrip()) != None:
        return True
    # page number
    elif re.match(r'- [0-9]+ -', line.rstrip()) != None:
        return True
    elif line == '' or line.isspace():
        return True
    else:
        return False


def get_list_index_type(list_index_str: str) -> Structure:
    """Identify the type of list index in list_index_str

    Args:
        list_index_str: string that maybe represents a list index

    Returns:
        Optional[Structure]: the Structure enum that represents the type of list index,
        or None if no list index is in string

    Examples:
        >>> get_list_index_type('a.')
        Structure.LETTER_WITH_DOT

        >>> get_list_index_type('(2)')
        Structure.NUMBER_WITH_BRACKETS

        >>> get_list_index_type('3.')
        Structure.NUMBER_WITH_DOT

        >>> get_list_index_type('Ayat (4)')
        Structure.PENJELASAN_AYAT

        >>> get_list_index_type('Huruf e')
        Structure.PENJELASAN_HURUF

        >>> get_list_index_type('Angka 17')
        Structure.PENJELASAN_ANGKA

        >>> get_list_index_type('cara berpikir kreatif')
        None

        >>> get_list_index_type('a. cara berpikir kreatif')
        None
    """
    for structure, definition in LIST_INDEX_DEFINITIONS.items():
        regex = definition['regex']
        assert isinstance(regex, str)

        if is_heading(regex, list_index_str):
            return structure

    raise Exception(f'the string "{list_index_str}" is not a LIST_INDEX')


def get_list_index_as_num(list_index_str: str) -> int:
    """Get the numerical value represented by list_index_string

    Args:
        list_index_string: string that represents a list index

    Returns:
        int: the numerical value that represents list_index_string

    Examples:
        >>> get_list_index_as_num('d.')
        4

        >>> get_list_index_as_num('13.')
        13

        >>> get_list_index_as_num('Ayat (8)')
        8

        >>> get_list_index_as_num('Huruf d')
        4
    """
    structure = get_list_index_type(list_index_str)
    regex = LIST_INDEX_DEFINITIONS[structure]['regex']
    assert isinstance(regex, str)

    match = re.match(regex, list_index_str)
    # mypy: https://mypy.readthedocs.io/en/stable/common_issues.html#unexpected-errors-about-none-and-or-optional-types
    assert match is not None

    number_string = match.groupdict()['number']
    assert isinstance(number_string, str)

    # e.g '100'
    if number_string.isnumeric():
        return int(number_string)
    # e.g 'a'
    elif number_string.isalpha():
        return ord(number_string.lower())-96
    else:
        raise Exception(
            f'Invalid input {list_index_str}: note this function doesnt work on alphanumeric list indexes')


def is_alphanumeric_list_index(list_index_str: str) -> bool:
    for definition in LIST_INDEX_DEFINITIONS.values():
        regex = definition['regex']
        assert isinstance(regex, str)

        if not is_heading(regex, list_index_str):
            continue

        match = re.match(regex, list_index_str)
        if match == None:
            continue

        assert match is not None
        capture_groups = match.groupdict()

        if 'alphabet' not in capture_groups:
            continue

        if capture_groups['alphabet'] != '':
            return True

    return False


def is_next_list_index_number(list_index_a: str, list_index_b: str) -> bool:
    """Check if list_index_b is the next list index after list_index_a

    Args:
        list_index_a: string that represents a list index
        list_index_b: string that represents a list index

    Returns:
        bool: True if list_index_b is the next list index after list_index_a

    Examples:
        >>> is_next_list_index_number('d.', 'e.')
        True

        >>> is_next_list_index_number('(13)', '(14)')
        True

        >>> is_next_list_index_number('(13)', '(15)')
        False

        >>> is_next_list_index_number('a.', '(2)')
        Exception('next_list_index_number: Invalid input')
    """
    a_type = get_list_index_type(list_index_a)
    b_type = get_list_index_type(list_index_b)

    if b_type not in LIST_INDEX_STRUCTURES:
        raise Exception('next_list_index_number: Invalid input')
    if not (a_type == None or a_type == b_type):
        raise Exception('next_list_index_number: Invalid input')

    if is_alphanumeric_list_index(list_index_a) or is_alphanumeric_list_index(list_index_b):
        print_line()
        print(list_index_a)
        print_dashed_line()
        print(list_index_b)
        print_line()
        print('Are they consecutive list indexes?')
        print_yes_no()
        user_input = input()

        # user_input = 'y'
        if user_input == 'y':
            return True
        elif user_input == 'n':
            return False
        else:
            raise Exception('Invalid input; answer y or n')

    if a_type == None:
        return is_start_of_first_list_index(list_index_b)

    return get_list_index_as_num(list_index_a) + 1 == get_list_index_as_num(list_index_b)


def load_clean_law(filename: str) -> List[str]:
    should_clean_law = True
    clean_filename = f'{filename}-clean.txt'

    if path.isfile(clean_filename):
        y = colored('y', 'green')
        n = colored('n', 'red')
        print(
            f'{clean_filename} already exists. Do you want to use it?: {y} / {n} ? ')
        user_input = input()

        if user_input == 'y':
            should_clean_law = False

    law: List[str] = []
    if should_clean_law:
        file = open(
            filename + '.txt',
            mode='r',
            encoding='utf-8-sig')
        law = file.read().split("\n")
        law = clean_law(law)

        save_law_to_file(law, clean_filename)

    else:
        file = open(
            clean_filename,
            mode='r',
            encoding='utf-8-sig')
        law = file.read().split("\n")

    return law


def clean_law(law: List[str]) -> List[str]:
    """Takes in a law (in the form of an ordered list of strings) and performs transformations
    that makes it easier to parse (while keeping it as a list of strings). The 2 transformations
    we do right now is to a) remove semantically meaningless lines (e.g a page number) and
    b) split up list items. See function implementation for more.

    Args:
        law: ordered list of strings that contain the text of the law we want to parse

    Returns:
        List[str]: the initial list of strings after transformations have been applied to it

    Examples:
        >>> clean_law(law = [
        ...     '1 / 10',
        ...     'Pasal 1',
        ...     '. . .',
        ...     'Dalam Undang-Undang in yang dimaksud dengan:',
        ...     '1. Informasi adalah keterangan',
        ... ])
        [
            'Pasal 1',
            'Dalam Undang-Undang in yang dimaksud dengan:',
            '1.',
            'Informasi adalah keterangan',
        ]
    """
    law = [line.strip() for line in law]
    law = [' '.join(line.split()) for line in law]

    save_law_to_file(law, 'a.txt')

    '''
    Remove semantically meaningless text e.g '. . .' or '1 / 23'

    Mostly, they come in whole lines, but sometimes they get squashed
    onto the end of real lines

    e.g a real line ending in '2 / 43' in UU 18 2017
    '''
    law = list(filterfalse(ignore_line, law))
    law = clean_squashed_page_numbers(law)

    save_law_to_file(law, 'b.txt')

    '''
    Deal with list indexes. See clean_maybe_list_item for more.
    '''
    law = clean_maybe_list_items(law)

    save_law_to_file(law, 'c.txt')

    '''
    Deal with heading structures (e.g PASAL_NUMBER) squashed onto the end of
    the previous line. (In theory, this can be expanded to BAB_TITLE, BAGIAN_TITLE etc.)
    '''
    law = clean_maybe_squashed_headings(law)

    save_law_to_file(law, 'd.txt')

    '''
    Stitch together plaintext lines that get separated into 2 lines due to page breaks
    '''
    law = clean_split_plaintext(law)

    save_law_to_file(law, 'e.txt')

    '''
    TODO(johnamadeo): Fix "Pasal 38 B" REMOVE THE SPACE WITH REGEX
    '''
    law = clean_split_pasal_number(law)

    save_law_to_file(law, 'f.txt')

    '''
    Add OPEN_QUOTE_CHAR and CLOSE_QUOTE_CHAR to PERUBAHAN_SECTION and PENJELASAN_PERUBAHAN_SECTION
    '''
    law = insert_perubahan_quotes(law)
    return law


def clean_split_pasal_number(law: List[str]) -> List[str]:
    new_law = []
    regex = r'(“?Pasal[\s]+[0-9]+[\s]+[A-Z])'

    for line in law:
        if is_heading(regex, line):
            pasal, number, letter = line.split()
            new_law.append(f'{pasal} {number}{letter}')
        else:
            new_law.append(line)

    return new_law


def insert_perubahan_section_open_quotes(law: List[str]) -> List[str]:
    new_law = []
    for line in law:
        new_law.append(line)

    # add open quote char in body
    for i, line in enumerate(new_law):
        if is_start_of_penjelasan(new_law, i):
            break

        if is_heading(PASAL_NUMBER_ALPHANUMERIC_VARIANT_REGEX, line) or\
                is_heading(BAB_NUMBER_REGEX, line) or \
                is_heading(BAGIAN_NUMBER_REGEX, line):

            print_line()
            print(f'[Line] {line}')
            if i + 1 < len(new_law):
                print_dashed_line()
                print(new_law[i+1])
            print_line()

            pyperclip.copy(line)
            print('Add open quote in front of line?')
            print_yes_no()
            user_input = input()

            if user_input == 'y':
                new_law[i] = OPEN_QUOTE_CHAR + line
            elif user_input != 'n':
                raise Exception(f'Invalid input {user_input}')

    return new_law


def insert_perubahan_section_close_quotes(law: List[str]) -> List[str]:
    new_law = []
    for line in law:
        new_law.append(line)

    # add close quote char in body
    open_quote_indexes: List[int] = []
    for i, line in enumerate(new_law):
        if is_start_of_penjelasan(new_law, i):
            break

        if any([is_heading(regex, line) for regex in START_OF_PERUBAHAN_SECTION_REGEXES]):
            open_quote_indexes.append(i)

    best_guess_index = -1
    for i, _ in enumerate(open_quote_indexes):
        open_quote_index = open_quote_indexes[i]
        if i == len(open_quote_indexes) - 1:
            next_open_quote_index = len(new_law)
        else:
            next_open_quote_index = open_quote_indexes[i+1]

        has_close_quote = False
        for j in range(open_quote_index, next_open_quote_index):
            if new_law[j][-1] == CLOSE_QUOTE_CHAR:
                has_close_quote = True
                break

        if has_close_quote:
            continue

        best_guess_index = next_open_quote_index-3
        print_line()
        for j in range(open_quote_index, next_open_quote_index):
            if j == best_guess_index:
                print(f"{colored(f'[Line {j}] {new_law[j]}', 'green')}")
            else:
                print(f'[Line {j}] {new_law[j]}')

            print_dashed_line()

        pyperclip.copy(new_law[open_quote_index])
        print('For which line should a close quote be added to the end?')
        if best_guess_index != -1:
            print(f'Or {colored("y(es)", "green")} to use the best guess line')

        user_input = input()

        user_input_int = -1
        if user_input == 'y':
            user_input_int = best_guess_index
        else:
            if not user_input.isnumeric():
                raise Exception(
                    f"Invalid input {user_input} - expected a number")

            user_input_int = int(user_input)
            if user_input_int < open_quote_index or user_input_int >= next_open_quote_index:
                print('This input may be out of bounds. Do you want to proceed?')
                print_yes_no()
                user_input = input()
                if user_input == 'y':
                    pass
                else:
                    raise Exception(
                        f"Invalid input {user_input} - out of bounds")

        new_law[user_input_int] = new_law[user_input_int] + CLOSE_QUOTE_CHAR

    return new_law


def insert_penjelasan_perubahan_section_open_quotes(law: List[str]) -> List[str]:
    new_law = []
    for line in law:
        new_law.append(line)

    open_quote_headings: Set[str] = set()
    for i, line in enumerate(new_law):
        if is_start_of_penjelasan(new_law, i):
            break

        if line[0] == OPEN_QUOTE_CHAR and \
            (is_start_of_perubahan_pasal(new_law, i) or
                is_start_of_perubahan_bab(new_law, i) or
                is_start_of_perubahan_bagian(new_law, i)):

            open_quote_headings.add(line[1:])

    in_penjelasan_pasal_demi_pasal = False
    for i, line in enumerate(new_law):
        if is_start_of_penjelasan_pasal_demi_pasal(new_law, i):
            in_penjelasan_pasal_demi_pasal = True

        if not in_penjelasan_pasal_demi_pasal:
            continue

        if line in open_quote_headings or \
                is_start_of_perubahan_pasal(new_law, i) or \
                is_start_of_perubahan_bab(new_law, i) or \
                is_start_of_perubahan_bagian(new_law, i):

            print()
            print_line()
            print(line)
            print_line()

            pyperclip.copy(line)
            print('Add open quote in front of line?')
            print_yes_no()
            user_input = input()

            if user_input == 'y':
                new_law[i] = OPEN_QUOTE_CHAR + line
            elif user_input != 'n':
                raise Exception(f'Invalid input {user_input}')

    return new_law


def insert_penjelasan_perubahan_section_close_quotes(law: List[str]) -> List[str]:
    new_law = []
    for line in law:
        new_law.append(line)

    # add close quote char in body
    open_quote_indexes: List[int] = []
    in_penjelasan_pasal_demi_pasal = False
    for i, line in enumerate(new_law):
        if is_start_of_penjelasan_pasal_demi_pasal(new_law, i):
            in_penjelasan_pasal_demi_pasal = True

        if not in_penjelasan_pasal_demi_pasal:
            continue

        if any([is_heading(regex, line) for regex in START_OF_PERUBAHAN_SECTION_REGEXES]):
            open_quote_indexes.append(i)

    for i, _ in enumerate(open_quote_indexes):
        open_quote_index = open_quote_indexes[i]
        if i == len(open_quote_indexes) - 1:
            next_open_quote_index = len(new_law)
        else:
            next_open_quote_index = open_quote_indexes[i+1]

        print()
        print()
        print_line()
        best_guess_index = -1
        for j in range(open_quote_index, next_open_quote_index):
            # heuristic for guessing which line to add close quote to
            if j+1 < len(law) and is_start_of_structure(Structure.PENJELASAN_ANGKA, new_law, j+1):
                best_guess_index = j
                print(f"{colored(f'[Line {j}] {new_law[j]}', 'green')}")
            else:
                print(f'[Line {j}] {new_law[j]}')

            print_dashed_line()

        pyperclip.copy(new_law[open_quote_index])
        print('For which line should a close quote be added to the end?')
        if best_guess_index != -1:
            print(f'Or {colored("y(es)", "green")} to use the best guess line')
        user_input = input()

        if user_input == 'y':
            if best_guess_index == -1:
                raise Exception(
                    'Invalid input - not best guess available to use')
            close_quote_index = best_guess_index
        elif not user_input.isnumeric():
            raise Exception(f"Invalid input {user_input} - expected a number")
        else:
            close_quote_index = int(user_input)
            if close_quote_index < open_quote_index or close_quote_index >= next_open_quote_index:
                print('This input may be out of bounds. Do you want to proceed?')
                print_yes_no()
                user_input = input()
                if user_input == 'y':
                    pass
                else:
                    raise Exception(
                        f"Invalid input {user_input} - out of bounds")

        new_law[close_quote_index] += CLOSE_QUOTE_CHAR

    return new_law


def insert_perubahan_quotes(law: List[str]) -> List[str]:
    print_section_header('INSERT PERUBAHAN SECTION QUOTES...')

    print('Is this UU an UU Perubahan?')
    print_yes_no()
    user_input = input()
    if user_input == 'n':
        return law
    elif user_input != 'y':
        raise Exception(f'Invalid input {user_input}')

    '''
    helper functions MUST be called in this order
    '''
    law = insert_perubahan_section_open_quotes(law)
    save_law_to_file(law, 'g1.txt')
    law = insert_perubahan_section_close_quotes(law)
    save_law_to_file(law, 'g2.txt')
    law = insert_penjelasan_perubahan_section_open_quotes(law)
    save_law_to_file(law, 'g3.txt')
    law = insert_penjelasan_perubahan_section_close_quotes(law)

    return law


def clean_squashed_page_numbers(law: List[str]) -> List[str]:
    print_section_header('CLEANING SQUASHED PAGE NUMBER...')

    new_law = []
    for idx, line in enumerate(law):
        result = re.split(PAGE_NUMBER_REGEX, line)
        if len(result) == 1:
            new_law.append(line)
        elif len(result) > 1:
            print_line()
            print(f'{idx} / {len(law)}')
            print(line)
            print_line()

            pyperclip.copy(line)
            print('Does this line have a page number squashed onto the end?')
            print_yes_no()
            user_input = input()

            # user_input = 'y'
            if user_input == 'y':
                new_law.append(''.join(result[:-2]))
            elif user_input == 'n':
                new_law.append(line)
            else:
                raise Exception(f'Input "{user_input}" is invalid')

    return new_law


def clean_split_plaintext(law: List[str]) -> List[str]:
    '''
    Stitch together plaintext lines that get separated into 2 lines due to page breaks
    '''
    print_section_header('CLEANING SPLIT PLAINTEXT...')

    new_law: List[str] = []
    for i, line in enumerate(law):
        '''
        the line length check is a heuristic to filter out false positives from the
        lowercase check due to list indexes e.g 'e.'

        The logic below is imprecise; it's just all heuristics & hands off to the user
        to make a decision
        '''
        really_long = len(law[i]) > 75
        long_enough = len(law[i]) > 5
        starts_with_lowercase = law[i][0].islower()
        starts_with_number = law[i][0].isnumeric()
        previous_line_long = i > 0 and len(law[i-1]) > 20
        previous_line_not_all_caps = i > 0 and not law[i-1].isupper()
        not_all_caps = not law[i].isupper()

        is_curr_line_maybe_split_plaintext = really_long or \
            (
                long_enough and (
                    starts_with_lowercase or
                    starts_with_number or
                    (
                        previous_line_long and
                        previous_line_not_all_caps and
                        not_all_caps and
                        not is_start_of_pasal(law, i) and
                        not is_start_of_perubahan_pasal(law, i) and
                        not is_start_of_penjelasan_list_index_str(law[i]) and
                        not is_start_of_bagian(law, i) and
                        not is_start_of_paragraf(law, i)
                    )
                )
            )

        is_prev_line_maybe_split_plaintext = i > 0 and len(law[i-1]) > 10

        if is_curr_line_maybe_split_plaintext and is_prev_line_maybe_split_plaintext:
            print('---------------------------------')
            print(f'{i} / {len(law)}')
            print(f'{law[i-1]}')
            print('- - - - - - - - - - - - - - - - -')
            print(f'{law[i]}')
            print('---------------------------------')

            pyperclip.copy(law[i])
            print("Combine lines into one?")
            print_yes_no()
            user_input = input()

            if user_input.lower() == 'y':
                new_law[-1] += (' '+line)
            else:
                new_law.append(line)
        else:
            new_law.append(line)

    return new_law


def clean_maybe_list_items(law: List[str]) -> List[str]:
    print_section_header('CLEANING MAYBE LIST ITEMS...')

    approx_len = len(law)
    new_law = []
    for idx, line in enumerate(law):
        list_item = clean_maybe_list_item(line, approx_len, idx)
        new_law.extend(list_item)

    return new_law


def clean_maybe_list_item(line: str, approx_len: int, approx_index: int) -> List[str]:
    """There are 2 transformations that we apply to clean lines that may have list items
    in the form that the parsing algorithm receives as a .txt

    a)
    In the .txt format this program usually receives the law in, every item
    in a list usually come in its own line (e.g '4. Ketentuan diubah sebagai berikut...')
    To make parsing later on easier, we want to split the line into '4.' and
    'Ketentuan diubah sebagai berikut...'. The general principle is that we want each line
    to be part of no more than 1 Primitive structure. If we had kept
    '4. Ketentuan diubah sebagai berikut...' in its original form, a substring of this single
    line would be a LIST_INDEX structure and another substring a PLAINTEXT structure.

    b)
    The law .txt that is fed into this program is usually converted from the original
    PDF. This conversion process is generally not perfect, so often what should be 2 (or more!)
    separate lines end up as a single line.

    e.g '(1) Setiap Orang berhak dilindungi hak-hak dasar. (2) Hak-hak yang dimaksud termasuk:'
    e.g Informasi Publik yang wajib disediakan adalah: a. asas dan tujuan;

    We want to fix these "squashed" lines to ensure the core parsing algorithm later on can
    assume the list of strings passed to it is correct (e.g every string truly represents
    a distinct line)

    Args:
        line: a line from the .txt the the parsing algorithm receives as input which
        may contain a list item

        approx_len: approximate no. of lines in law; used only for UI display to the user
        to show how far from the end of the law they are; the length is approximate 
        because this function itself will change the no. of lines in the law

        approx_idx: approximate line # currently being worked on; see approx_len

    Returns:
        List[str]: a list of strings whose content is basically the line argument split apart by
        the transformations described above have been mode

    Examples:
    """
    line_split = line.split()
    if is_start_of_list_index_str(line_split[0]) or \
            is_start_of_unordered_list_index_str(line_split[0]):
        return [
            line_split[0].strip(),
            *clean_maybe_list_item(' '.join(line_split[1:]), approx_len, approx_index)
        ]

    start_index = get_squashed_list_item(line, approx_len, approx_index)
    if start_index != None:
        return [
            line[:start_index-1].strip(),
            *clean_maybe_list_item(
                line[start_index:],
                approx_len,
                approx_index
            ),
        ]

    return [line.strip()]


def get_squashed_list_item(line: str, approx_len: int, approx_index: int):
    '''
    Find if line contains a squashed list item.

    Args:
        line: a line from the .txt the the parsing algorithm receives as input which
        may contain a list item

    Returns:
        Optional[int]: if line contains a list item, return the index at which the
        squashed list item starts

    Examples:
        >>> get_squashed_list_item('nasi goreng; 3. bakmie ayam;')
        13
    '''
    list_index_regexes = [r'(\u2212 )', r'(- )']
    for definition in LIST_INDEX_DEFINITIONS.values():
        regex = definition['regex']
        assert isinstance(regex, str)

        list_index_regexes.append(regex)

    regexes = []
    for i in LINE_ENDING_REGEXES:
        for j in list_index_regexes:
            regexes.append(i + r'\s+' + j)

    '''
    There may be multiple squashed list items on a single line; we want to identify
    the squashed list item that comes first. See parser_test for more details.
    '''
    earliest_match = None
    for regex in regexes:
        match = re.search(regex, line)
        if match is None:
            continue

        if (earliest_match is None) or match.start(0) < earliest_match.start(0):
            earliest_match = match

    if earliest_match is None:
        return None

    if 'full' not in earliest_match.groupdict():
        raise Exception(f'Cannot find start of list index in string "{line}"')

    start_of_squashed_list_item_idx = earliest_match.start('full')

    print_line()
    print(f'{approx_index} / {approx_len}')
    print(f'{line[:start_of_squashed_list_item_idx-1].strip()}')
    print_dashed_line()
    print(f'{line[start_of_squashed_list_item_idx:]}')
    print_line()

    pyperclip.copy(line[start_of_squashed_list_item_idx:])
    print('Split line?')
    print_yes_no()
    user_input = input()

    # user_input = 'y'
    if user_input == 'y':
        return start_of_squashed_list_item_idx
    else:
        return None


def clean_maybe_squashed_headings(law: List[str]) -> List[str]:
    print_section_header('CLEANING MAYBE SQUASHED HEADINGS...')

    approx_len = len(law)
    new_law = []
    for index, line in enumerate(law):
        list_item = clean_maybe_squashed_heading(line, approx_len, index)
        new_law.extend(list_item)

    return new_law


def clean_maybe_squashed_heading(line: str, approx_len: int, approx_index: int) -> List[str]:
    start_index = get_squashed_heading(line, approx_len, approx_index)
    if start_index != None:
        return [
            line[:start_index-1].strip(),
            *clean_maybe_squashed_heading(
                line[start_index:],
                approx_len,
                approx_index
            ),
        ]

    return [line.strip()]


def get_squashed_heading(line: str, approx_len: int, approx_index: int):
    heading_regex = [
        PASAL_NUMBER_REGEX,
        PASAL_NUMBER_WITH_OPEN_QUOTE_CHAR_REGEX,
        BAB_NUMBER_REGEX,
        BAB_NUMBER_WITH_OPEN_QUOTE_CHAR_REGEX,
        BAGIAN_NUMBER_REGEX,
        BAGIAN_NUMBER_WITH_OPEN_QUOTE_CHAR_REGEX,
        PENJELASAN_PASAL_DEMI_PASAL_REGEX,
        *PENJELASAN_LIST_INDEX_REGEXES,
    ]

    regexes = []
    for i in LINE_ENDING_REGEXES:
        for j in heading_regex:
            regexes.append(i + r'\s+' + j)

    '''
    There may be multiple squashed headings on a single line; we want to identify
    the squashed heading that comes first.
    '''
    earliest_match = None
    for regex in regexes:
        match = re.search(regex, line)
        if match is None:
            continue

        if (earliest_match is None) or match.start(0) < earliest_match.start(0):
            earliest_match = match

    if earliest_match is None:
        return None

    start_of_squashed_heading_idx = earliest_match.start(2)

    rest_of_line = line[start_of_squashed_heading_idx:]

    if len(rest_of_line) > 200:
        return None

    if not any([is_heading(regex, rest_of_line) for regex in heading_regex]):
        return None

    print_line()
    print(f'{approx_index} / {approx_len}')
    print(f"{line[:start_of_squashed_heading_idx-1].strip()}")
    print_dashed_line()
    print(f"{line[start_of_squashed_heading_idx:]}")
    print_line()

    pyperclip.copy(line[start_of_squashed_heading_idx:])
    print('Split line?')
    print_yes_no()
    user_input = input()

    # user_input = 'n'
    if user_input == 'y':
        return start_of_squashed_heading_idx
    else:
        return None


def print_around(law: List[str], i: int) -> None:
    """Prints law[start_index] and the lines right before & after it. Usually
    called before throwing an exception to provide more context.

    Args:
        law: ordered list of strings that contain the text of the law we want to parse
        i:

    Returns:

    Examples:
    """
    print(f'''
Below are lines {i} and the lines right before & after
--------------
{law[i-1] if i > 0 else '[NO PREVIOUS LINE]'}
{law[i]}
{law[i+1] if (i+1) < len(law) else '[NO NEXT LINE]'}
--------------
    ''')


def convert_tree_to_json(node: Union[ComplexNode, PrimitiveNode], ketentuan_umum_list: List[str]) -> Dict[str, Any]:
    if isinstance(node, PrimitiveNode):
        if get_parent_node(node, Structure.BAB) is not None and node.type == Structure.PLAINTEXT:
            for title in ketentuan_umum_list:
                index = node.text.upper().find(title)

                pasal_node = get_parent_node(node, Structure.PASAL)
                is_definition = get_id(pasal_node) == 'pasal-1'

                if is_word_part_of_text(node.text, title, index) and not is_definition:
                    text = node.text[index:index+len(title)]
                    '''
                    Determine if the word is actually a part of a bigger definition, 
                        and if such case happens, opt for the longer word

                    Ex: 
                    assume "Lorem ipsum" and "ipsum" exist in the dictionary

                    "Lorem ipsum dolor sit amet" -> "${Lorem ipsum} dolor sit amet"
                    "Ipsum dolor sit amet" -> "${Ipsum} dolor sit amet"
                    "Lorem ipsum ipsum lorem" -> "${Lorem ipsum} ${ipsum} lorem"
                    '''
                    match = re.findall(
                        r'\$\{[^\}]*' + text + '[^\$]*\}', node.text)
                    is_part_of_other_definition = len(match) > 0

                    if not is_part_of_other_definition:
                        node.text = node.text.replace(text, f'${{{text}}}')

        return {
            'type': node.type.value,
            'text': node.text,
        }
    else:
        return {
            'type': node.type.value,
            'id': get_id(node),
            'children': [convert_tree_to_json(child, ketentuan_umum_list) for child in node.children],
        }


def get_parent_node(node: Union[ComplexNode, PrimitiveNode], structure: Structure):
    if node.parent:
        if node.parent.type == structure:
            return node.parent

        return get_parent_node(node.parent, structure)

    return None


def is_word_part_of_text(string: str, substring: str, start_index) -> bool:
    '''
    Determine if a given substring is an independent word that's part of a text.
    Independent word means that the word is not a substring of another word

    This function checks whether the substring is surrounded by non-alphabet

    e.g.
    ("anak anak", "anak") -> true
    ("melaksanakan", "anak") -> false
    ("kami harus melaksanakan", "anak") -> false
    '''
    if start_index >= 0:
        end_index = start_index + len(substring)
        return ((start_index == 0 or not string[start_index-1].isalpha())
                and (end_index == len(string) or not string[end_index].isalpha()))

    return False


def extract_metadata_from_tree(undang_undang_node: ComplexNode) -> Dict[str, Any]:
    '''
    Extract important metadata about the law
    - Undang Undang number, year, and topic
    - Lembaran Negara number & year
    - Tambahan Lembaran Negara number

    A faster way would be to extract the metadata while parsing. But this approach
    provides 1 centralized place to see what all the metadata fields are + avoids
    adding another global variable during parsing.
    '''
    metadata: Dict[str, Any] = {
        'lembaranNegaraNumber': -1,
        'lembaranNegaraYear': -1,
        'tambahanLembaranNumber': -1,
        'number': -1,
        'topic': '',
        'year': -1,
    }

    '''
    the last line in the whole law is the no. of the Tambahan Lembaran Negara
    e.g TAMBAHAN LEMBARAN NEGARA REPUBLIK INDONESIA NOMOR 4279
    '''
    def f(node: Union[ComplexNode, PrimitiveNode]):
        child = node.children[-1]

        if isinstance(child, PrimitiveNode):
            # remove the Tambahan Lembaran Negara number from Penjelasan Umum
            node.children.pop()
            extractTLN(child)
            return

        f(child)

    def extractTLN(node: PrimitiveNode):
        match = re.search(r'([0-9]+)', node.text)
        if match is None:
            raise Exception('Failed to get Tambahan Lembaran Negara no.')

        metadata['tambahanLembaranNumber'] = int(match.group(0))

    f(undang_undang_node)

    def g(node: Union[ComplexNode, PrimitiveNode]):
        if isinstance(node, ComplexNode):
            for child in node.children:
                g(child)
        elif isinstance(node, PrimitiveNode):
            if node.type == Structure.UU_TITLE_YEAR_AND_NUMBER:
                match = re.search(r'NOMOR ([0-9]+) TAHUN ([0-9]+)', node.text)
                if match is None:
                    raise Exception('Failed to get UU year & no.')
                metadata['number'] = int(match.group(1))
                metadata['year'] = int(match.group(2))
            elif node.type == Structure.UU_TITLE_TOPIC:
                metadata['topic'] = capitalize(node.text)
            elif node.type == Structure.LEMBARAN_NUMBER:
                match = re.search(r'TAHUN ([0-9]+) NOMOR ([0-9]+)', node.text)
                if match is None:
                    raise Exception('Failed to get Lembaran Negara year & no.')
                metadata['lembaranNegaraYear'] = int(match.group(1))
                metadata['lembaranNegaraNumber'] = int(match.group(2))

    g(undang_undang_node)

    ketentuan_umum: Dict[str, Any] = {}

    def parse_ketentuan_umum(node: Union[ComplexNode, PrimitiveNode]):
        if not node.children:
            return

        if len(node.children) <= 2:
            for child in node.children:
                if isinstance(child, PrimitiveNode) and child.type == Structure.PLAINTEXT:
                    definition_text = child.text.split(r'adalah')

                    title = definition_text[0].strip()
                    definition = definition_text[1].strip()

                    if 'yang selanjutnya disebut' in title:
<<<<<<< HEAD
                        title = title.split(r' yang selanjutnya disebut ')[1].strip(' ,')
                    if 'yang selanjutnya disingkat' in title:
                        title = title.split(r' yang selanjutnya disingkat ')[1].strip(' ,')

=======
                        title = title.split(r' yang selanjutnya disebut ')[
                            1].strip([' ', ','])
>>>>>>> 54e7c8ad

                    ketentuan_umum[title.upper()] = definition
        else:
            title = None
            definition_list = []

            for child in node.children:
                if child.type == Structure.PLAINTEXT:
                    title = child.text.split(r'adalah')[0].strip()

                    if 'yang selanjutnya disebut' in title:
<<<<<<< HEAD
                        title = title.split(r' yang selanjutnya disebut ')[1].strip(' ,')
                    if 'yang selanjutnya disingkat' in title:
                        title = title.split(r' yang selanjutnya disingkat ')[1].strip(' ,')
=======
                        title = title.split(r' yang selanjutnya disebut ')[
                            1].strip([' ', ','])
>>>>>>> 54e7c8ad

                elif child.type == Structure.LIST:
                    for list_item in child.children:
                        definition = " ".join(
                            [node.text for node in list_item.children])
                        definition_list.append(definition)

            ketentuan_umum[title.upper()] = "\n".join(definition_list)

        metadata['ketentuan_umum'] = ketentuan_umum

    def h(node: Union[ComplexNode, PrimitiveNode]):
        if isinstance(node, ComplexNode):
            if node.parent and get_id(node.parent) == 'pasal-1':
                for child in node.children:
                    parse_ketentuan_umum(child)
            else:
                for child in node.children:
                    h(child)

    # TODO @willemchua: uncomment this after ketentuam umum parsing works on most edge cases
    # h(undang_undang_node)

    return metadata


def capitalize(string: str) -> str:
    '''
    Examples:
        >>> capitalize('PERLINDUNGAN KONSUMEN')
        'Perlindungan Konsumen'
    '''
    return ' '.join(
        [word[0].upper() + word[1:].lower()
         for word in string.strip().split(' ')]
    )


def roman_to_int(roman_numeral: str) -> int:
    """Converts string of a roman numeral to the integer the roman numeral represents
    Logic taken from https://www.w3resource.com/python-exercises/class-exercises/python-class-exercise-2.php

    Args:
        roman_numeral: a string of a roman numeral e.g 'VI', 'LIV'

    Returns:
        int: the integer value of roman_numeral e.g 6, 54

    Examples:
        >>> roman_to_int('IV')
        4
    """
    roman_values = {'I': 1, 'V': 5, 'X': 10,
                    'L': 50, 'C': 100, 'D': 500, 'M': 1000}
    integer = 0
    for i in range(len(roman_numeral)):
        if i > 0 and roman_values[roman_numeral[i]] > roman_values[roman_numeral[i - 1]]:
            integer += roman_values[roman_numeral[i]] - \
                2 * roman_values[roman_numeral[i - 1]]
        else:
            integer += roman_values[roman_numeral[i]]
    return integer


def get_id(node: ComplexNode) -> str:
    if node.type == Structure.BAB:
        bab_number_node = node.children[0]
        assert isinstance(bab_number_node, PrimitiveNode) and \
            bab_number_node.type == Structure.BAB_NUMBER

        bab_number_roman = bab_number_node.text.split()[1]
        bab_number_int = roman_to_int(bab_number_roman)
        return f'bab-{str(bab_number_int)}'

    elif node.type == Structure.PASAL or node.type == Structure.PERUBAHAN_PASAL:
        pasal_number_node = node.children[0]
        assert isinstance(pasal_number_node, PrimitiveNode) and \
            pasal_number_node.type == Structure.PASAL_NUMBER

        pasal_number = pasal_number_node.text.split()[1]

        is_in_penjelasan = is_x_an_ancestor(
            node, Structure.PENJELASAN_PASAL_DEMI_PASAL)

        if node.type == Structure.PASAL:
            return f'pasal-{pasal_number}'
        elif node.type == Structure.PENJELASAN_PASAL:
            return f'penjelasan-pasal-{pasal_number}'
        elif node.type == Structure.PERUBAHAN_PASAL:
            return f'perubahan-pasal-{pasal_number}'
        elif node.type == Structure.PENJELASAN_PERUBAHAN_PASAL:
            return f'penjelasan-perubahan-pasal-{pasal_number}'

    elif node.type == Structure.BAGIAN:
        bagian_number_node = node.children[0]
        assert isinstance(bagian_number_node, PrimitiveNode) and \
            bagian_number_node.type == Structure.BAGIAN_NUMBER

        bagian_number_indo = bagian_number_node.text.split()[1].lower()
        '''
        Bagian numbers are mostly in the format of 'kesatu', 'kedua', etc.
        however on rare occasions the 1st bagian can be 'pertama' instead
        of 'kesatu'
        '''
        bagian_number_int: int = -1
        if bagian_number_indo == 'pertama':
            bagian_number_int = 1
        else:
            text = bagian_number_node.text
            bagian_number_indo = ' '.join(text.split()[1:])[2:].lower()
            """
            This is obviously janky, but good enough for now. When this fails,
            all we need to do is add more numbers and rerun the parser.
            """
            bagian_number_int = {
                'satu': 1,
                'dua': 2,
                'tiga': 3,
                'empat': 4,
                'lima': 5,
                'enam': 6,
                'tujuh': 7,
                'delapan': 8,
                'sembilan': 9,
                'sepuluh': 10,
                'sebelas': 11,
                'dua belas': 12,
                'duabelas': 12,
                'tiga belas': 13,
                'tigabelas': 13,
                'empat belas': 14,
                'empatbelas': 14,
                'lima belas': 15,
                'limabelas': 15,
                'enam belas': 16,
                'enambelas': 16,
                'tujuh belas': 17,
                'tujuhbelas': 17,
                'delapan belas': 18,
                'delapanbelas': 18,
                'sembilan belas': 19,
                'sembilanbelas': 19,
                'dua puluh': 20,
                'dua puluh satu': 21,
                'dua puluh dua': 22,
                'dua puluh tiga': 23,
                'dua puluh empat': 24,
                'dua puluh lima': 25,
                'dua puluh enam': 26,
                'dua puluh tujuh': 27,
                'dua puluh delapan': 28,
                'dua puluh sembilan': 29,
            }[bagian_number_indo]

        bab_node = node.parent
        assert isinstance(bab_node, ComplexNode) and \
            bab_node.type == Structure.BAB

        return f'{get_id(bab_node)}-bagian-{bagian_number_int}'

    elif node.type == Structure.PARAGRAF:
        paragraf_number_node = node.children[0]
        assert isinstance(paragraf_number_node, PrimitiveNode) and \
            paragraf_number_node.type == Structure.PARAGRAF_NUMBER

        bagian_node = node.parent
        assert isinstance(bagian_node, ComplexNode) and \
            bagian_node.type == Structure.BAGIAN

        bab_node = bagian_node.parent
        assert isinstance(bab_node, ComplexNode) and \
            bab_node.type == Structure.BAB

        return f'{get_id(bab_node)}-{get_id(bagian_node)}-paragraf-{paragraf_number_node.text.split()[1]}'

    elif node.type == Structure.PENJELASAN:
        return 'penjelasan'

    return ''


def gen_plaintext_in_list_item_scenario_from_user(law: List[str], i: int) -> PlaintextInListItemScenario:
    print_line()
    print(f'{law[i-2]}')
    print_dashed_line()
    print(f'{law[i-1]}')
    print_line()
    print()
    print(f'{law[i]}')
    print_line()

    pyperclip.copy(law[i])
    print('This line is the 3rd line of a LIST_INDEX. Is it:')
    print('- a sibling of the LIST this LIST_ITEM is in? (s)')
    print('- a PLAINTEXT child of the LIST ITEM? (c)')
    print('- a FORMATTED_MATH_ROW child of the LIST ITEM? (cm)')

    user_input = input()

    user_input = user_input.lower()
    if user_input == 's':
        return PlaintextInListItemScenario.SIBLING_OF_LIST
    elif user_input == 'c':
        return PlaintextInListItemScenario.CHILD_OF_LIST_ITEM
    elif user_input == 'cm':
        return PlaintextInListItemScenario.FORMATTED_MATH_ROW_CHILD_OF_LIST_ITEM
    else:
        raise Exception(f'Invalid command "{user_input}" entered by user')


def is_x_an_ancestor(
    node: Union[ComplexNode, PrimitiveNode],
    ancestor_structure: Structure
):
    if node.parent is not None:
        if node.parent.type == ancestor_structure:
            return True
        else:
            return is_x_an_ancestor(node.parent, ancestor_structure)

    return False


def get_perubahan_section_end_index(
    law: List[str],
    perubahan_section_start_index: int
) -> int:
    index = perubahan_section_start_index
    while index < len(law) - 1:
        '''
        TODO(@johnamadeo) May need some heuristics. What if line naturally has open quote & close quotes for
        another reason?
        '''
        if law[index][-1] == CLOSE_QUOTE_CHAR:
            return index

        index += 1

    raise Exception('Cannot find PERUBAHAN_SECTION end index')


def clean_perubahan_section_quotes(perubahan_section_node: ComplexNode):
    '''
    Remove open & close quotes at start & end of PERUBAHAN_SECTION
    '''
    def f(node: Union[ComplexNode, PrimitiveNode]):
        if isinstance(node, PrimitiveNode):
            return node
        else:
            return f(node.children[0])

    first_primitive_node = f(perubahan_section_node)
    first_primitive_node.text = first_primitive_node.text[1:]

    def g(node: Union[ComplexNode, PrimitiveNode]):
        if isinstance(node, PrimitiveNode):
            return node
        else:
            return g(node.children[-1])

    last_primitive_node = g(perubahan_section_node)
    last_primitive_node.text = last_primitive_node.text[:-1]


def save_law_to_file(law: List[str], filename: str):
    with open(filename, 'w') as outfile:
        txt_law = []
        for i, line in enumerate(law):
            if i < len(law) - 1:
                txt_law.append(f'{line}\n')
            else:
                txt_law.append(f'{line}')
        outfile.writelines(txt_law)<|MERGE_RESOLUTION|>--- conflicted
+++ resolved
@@ -1133,15 +1133,9 @@
                     definition = definition_text[1].strip()
 
                     if 'yang selanjutnya disebut' in title:
-<<<<<<< HEAD
                         title = title.split(r' yang selanjutnya disebut ')[1].strip(' ,')
                     if 'yang selanjutnya disingkat' in title:
                         title = title.split(r' yang selanjutnya disingkat ')[1].strip(' ,')
-
-=======
-                        title = title.split(r' yang selanjutnya disebut ')[
-                            1].strip([' ', ','])
->>>>>>> 54e7c8ad
 
                     ketentuan_umum[title.upper()] = definition
         else:
@@ -1153,14 +1147,9 @@
                     title = child.text.split(r'adalah')[0].strip()
 
                     if 'yang selanjutnya disebut' in title:
-<<<<<<< HEAD
                         title = title.split(r' yang selanjutnya disebut ')[1].strip(' ,')
                     if 'yang selanjutnya disingkat' in title:
                         title = title.split(r' yang selanjutnya disingkat ')[1].strip(' ,')
-=======
-                        title = title.split(r' yang selanjutnya disebut ')[
-                            1].strip([' ', ','])
->>>>>>> 54e7c8ad
 
                 elif child.type == Structure.LIST:
                     for list_item in child.children:
